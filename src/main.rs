use std::io;
use std::io::Write;

use console::{style, Term};
use skim::{Skim, SkimOptionsBuilder};
use structopt::StructOpt;

use nix_query::{cache, cache::CacheIoError, nix, proc::CommandError};

#[derive(Debug)]
enum MainErr {
    Cache(CacheIoError),
    Command(CommandError),
    NixQuery(nix::NixQueryError),
    Io(io::Error),
}

impl From<io::Error> for MainErr {
    fn from(e: io::Error) -> Self {
        MainErr::Io(e)
    }
}

impl From<CacheIoError> for MainErr {
    fn from(e: CacheIoError) -> Self {
        MainErr::Cache(e)
    }
}

impl From<CommandError> for MainErr {
    fn from(e: CommandError) -> Self {
        MainErr::Command(e)
    }
}

impl From<nix::NixQueryError> for MainErr {
    fn from(e: nix::NixQueryError) -> Self {
        MainErr::NixQuery(e)
    }
}

#[derive(Debug, StructOpt)]
#[structopt(
    name = "nix-query",
<<<<<<< HEAD
    about = "A tool for interactively and quickly selecting Nix packages by attribute.",
    version = "0.1.0"
=======
>>>>>>> b99cecda
)]
struct Opt {
    /// Clear and recalculate the cache.
    #[structopt(long)]
    clear_cache: bool,

    /// Print all attributes in the cache.
    #[structopt(long)]
    print_cache: bool,

    /// Prints the information for a given Nix attribute and then quit.
    #[structopt(long)]
    info: Option<String>,
}

fn main() -> Result<(), MainErr> {
    let opt = Opt::from_args();

    let mut term = Term::stdout();
    let mut eterm = Term::stderr();

    if opt.clear_cache {
        term.write_line("Clearing the Nix package name cache.")?;
        cache::clear_cache()?;
        return Ok(());
    }

    if let Some(attr) = opt.info {
        let was_using_colors = console::colors_enabled();
        console::set_colors_enabled(true);

        // write!(
        //     term,
        //     "{}",
        //     style(format!("(Querying Nix for information about {})", attr)).dim()
        // )?;
        let info = nix::nix_query(&attr)?;

        // term.clear_line()?;
        write!(term, "{}", info.console_fmt())?;

        console::set_colors_enabled(was_using_colors);
        return Ok(());
    }

    if !cache::cache_exists() {
        // Let the user know we need to populate the cache.
        writeln!(
            eterm,
            "{}",
            style("Populating the Nix package name cache (this may take a minute or two)...")
                .bold()
                .green(),
        )?;
    }

    let all_attrs = cache::ensure_cache()?;

    if opt.print_cache {
        term.write_str(&all_attrs)?;
        return Ok(());
    }

    for attr in skim_attrs()? {
        writeln!(term, "{}", first_field(&attr).unwrap_or(&attr))?;
    }

    Ok(())
}

fn first_field(s: &str) -> Option<&str> {
    s.split(' ').next()
}

fn skim_attrs() -> Result<Vec<String>, MainErr> {
    use std::env;
    use std::io::Cursor;

    let preview_cmd = format!(
        "{exe} --info {{1}}",
        exe = env::current_exe()
            .map(|p| p.to_string_lossy().into_owned())
            .unwrap_or_else(|_| "nix-query".to_string()),
    );

    let options = SkimOptionsBuilder::default()
        .height(Some("100%"))
        .multi(true)
        .preview(Some(&preview_cmd))
        .preview_window(Some("down:wrap:50%"))
        .tiebreak(Some("score,end".to_string()))
        .no_hscroll(true)
        .delimiter(Some(nix::FIELD_DELIMITER))
        .nth(None) // fields to search
        .with_nth(Some("1")) // fields to show
        .build()
        .unwrap();

    let input = cache::ensure_cache()?;

    Ok(Skim::run_with(&options, Some(Box::new(Cursor::new(input))))
        .map(|out| out.selected_items)
        .map(|items| {
            items
                .iter()
                .map(|i| i.get_text())
                .map(str::to_string)
                .collect()
        })
        .unwrap_or_else(Vec::new))
}

pub fn check_pkg_schemas() {
    use std::process::Command;

    use nix_query::proc;

    println!("Reading cache.");
    let mut lines: Vec<String> = cache::ensure_cache()
        .expect("Can read from cache")
        .lines()
        .by_ref()
        .map(|s| s.to_string())
        .collect();

    println!("Sorting cache.");
    lines.sort_unstable();

    println!("Checking.");
    let mut skipping = true;
    for (inx, attr) in lines.iter().enumerate() {
        if attr.starts_with("nixpkgs._")
            || attr.starts_with("nixos._")
            || attr.starts_with("unstable._")
        {
            continue;
        }

        if skipping {
            if attr.starts_with("nixpkgs.lzip") {
                skipping = false;
            } else {
                continue;
            }
        }

        let json = proc::run_cmd_stdout(Command::new("nix-env").args(&[
            "--query",
            "--available",
            "--json",
            "--attr",
            &attr,
        ]))
        .unwrap_or_else(|_| panic!("Can query Nix for information about attribute {}", attr));

        match serde_json::from_str::<nix::AllNixInfo>(&json) {
            Err(d) => {
                println!("{} | {}\n\t{}", attr, d, json);
            }
            Ok(i) => {
                println!(
                    "OK: {attr} [{inx}/{len}]",
                    attr = attr,
                    inx = inx,
                    len = lines.len(),
                );
                i.attrs.values().next().unwrap_or_else(|| {
                    panic!("String -> NixInfo map for {} has at least one value.", attr)
                });
            }
        }
    }
}<|MERGE_RESOLUTION|>--- conflicted
+++ resolved
@@ -42,11 +42,6 @@
 #[derive(Debug, StructOpt)]
 #[structopt(
     name = "nix-query",
-<<<<<<< HEAD
-    about = "A tool for interactively and quickly selecting Nix packages by attribute.",
-    version = "0.1.0"
-=======
->>>>>>> b99cecda
 )]
 struct Opt {
     /// Clear and recalculate the cache.
